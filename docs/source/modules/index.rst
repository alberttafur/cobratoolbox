.. _modules_functions:


Modules
-------

.. toctree::
   :maxdepth: 2

   tools
   print
   metabotools
   rFBA
   multiSpeciesModelling
<<<<<<< HEAD
   reconstruction
=======
   sampling
>>>>>>> 0d5c5535

Example

.. autofunction:: docs.source.modules.templateFunction
<|MERGE_RESOLUTION|>--- conflicted
+++ resolved
@@ -12,11 +12,8 @@
    metabotools
    rFBA
    multiSpeciesModelling
-<<<<<<< HEAD
    reconstruction
-=======
    sampling
->>>>>>> 0d5c5535
 
 Example
 
